# Artifacts for the Paper "*Title Pending*"

This repository contains the experimental artifacts supporting our research.

---

## Setup Instructions

To reproduce the results, follow the steps below:

### 1. Clone the Repository and Submodules

```bash
git clone https://github.com/pamunb/SmartChat-Artifact.git
cd SmartChat-Artifact
git submodule update --init --recursive
```

### 2. Install Dependencies

- Install [Poetry](https://python-poetry.org/docs/#installation) for Python package management.
- Install [.NET SDK 5.0](https://dotnet.microsoft.com/en-us/download/dotnet/5.0) to build SmartChat.
- Install [Docker](https://docs.docker.com/get-docker/) if not already available.

### 3. Build and Configure

```bash
cd SmartChat
make
```

Then, install Python dependencies using Poetry:

<<<<<<< HEAD
```bash
cd <repo-root-dir>/SmartChat/script
poetry install

cd <repo-root-dir>//scripts
poetry install
=======
Clone this repository and initialize the submodules:

```bash
git clone https://github.com/<your-org>/SmartChat-Artifact.git
cd SmartChat-Artifact
git submodule update --init --recursive
```

Then, install the following dependencies:

1. [Python 3.8](https://www.python.org/downloads/release/python-380/)
2. [Poetry](https://python-poetry.org/docs/#installation)
3. [.NET 5.0 SDK](https://dotnet.microsoft.com/en-us/download/dotnet/5.0) (required to run SmartChat)

Build SmartChat:

```bash
cd SmartChat
make
>>>>>>> 274fb5a6
```

---

## RQ1: LLMs for Initial Fuzzing Seed Generation

<<<<<<< HEAD
To generate the graphs for RQ1:
=======
To generate the graphs for this research question, run:
>>>>>>> 274fb5a6

```bash
cd rq1
tar -xJf data.tar.xz
./get_metrics.sh
./get_coverage.sh
./graphs.sh
```

---

## RQ2: Ablation and Temperature Comparison

<<<<<<< HEAD
To generate the results and plots:
=======
To generate the graphs for this research question:
>>>>>>> 274fb5a6

```bash
cd rq2
tar -xJf *.tar.xz

./create_data.sh ./output_B1_llm_only_buggain llm_only_buggain
./create_data.sh ./output_B1_llm_only llm_only
```

Generate bar plots:

```bash
python3.8 ../scripts/plot_b1_bar.py ./llm_only_buggain/merged_all_llm_only_buggain* \
  --models "GPT4.1-Mini,Llama3.3-70B" \
  --colors "#8facd2,#dd7e7e" \
  --output llm_only_buggain.pdf

python3.8 ../scripts/plot_b1_bar.py ./llm_only/merged_all_llm_only* \
  --models "GPT4.1-Mini,Llama3.3-70B" \
  --colors "#8facd2,#dd7e7e" \
  --output llm_only.pdf
```

### Statistical Evaluation

```bash
python3.8 ../scripts/statistical_eval.py ./llm_only_buggain/llm_only_buggain.csv base_dfa.csv
python3.8 ../scripts/statistical_eval.py ./llm_only_buggain/llm_only_buggain.csv base_rand.csv
```

---

## RQ3: Impact of Source Code Inclusion

<<<<<<< HEAD
To extract and prepare data:
=======
To generate the graphs for this research question:
>>>>>>> 274fb5a6

```bash
cd rq3
tar -xJf *.tar.xz
./create_data.sh
```

<<<<<<< HEAD
### Plotting for GPT4.1-Mini:
=======
### Using GPT4.1-Mini:
>>>>>>> 274fb5a6

```bash
python3.8 ../../scripts/plot_b2_graph.py \
  ./smartian.cov ./confuzzius.cov \
  ./smartchat_cot_gpt4.1mini_0.4.cov \
  ./smartchat_code_gpt4.1mini_0.4.cov \
  ./smartchat_nocode_gpt4.1mini_0.4.cov \
  -o comparison_plot_combined_gpt.pdf \
  --baseline-name "Smartian" \
  --method-names "Confuzzius" "SmartChat CoT Code (gpt4.1mini)" "SmartChat Code (gpt4.1mini)" "SmartChat ABI (gpt4.1mini)" \
  --left-ylim 60 95 \
  --legend-loc "best" \
  --subplot-layout \
<<<<<<< HEAD
  --left-data-files ./smartian.bug ./confuzzius.bug \
    ./smartchat_cot_gpt4.1mini_0.4.bug \
    ./smartchat_code_gpt4.1mini_0.4.bug \
    ./smartchat_nocode_gpt4.1mini_0.4.bug \
=======
  --left-data-files ./smartian.bug ./confuzzius.bug ./smartchat_cot_gpt4.1mini_0.4.bug \
                     ./smartchat_code_gpt4.1mini_0.4.bug ./smartchat_nocode_gpt4.1mini_0.4.bug \
>>>>>>> 274fb5a6
  --left-ylabel "Total # of Bugs found" \
  --ylabel "Instruction Coverage (%)"
```

<<<<<<< HEAD
### Plotting for Llama3.3-70B:
=======
### Using Llama3.3-70B:
>>>>>>> 274fb5a6

```bash
python3.8 ../../scripts/plot_b2_graph.py \
  ./smartian.cov ./confuzzius.cov \
  ./smartchat_cot_Llama3.3-70B_0.4.cov \
  ./smartchat_code_Llama3.3-70B_0.4.cov \
  ./smartchat_nocode_Llama3.3-70B_0.4.cov \
  -o comparison_plot_combined_llama.pdf \
  --baseline-name "Smartian" \
  --method-names "Confuzzius" "SmartChat CoT Code (Llama3.3-70B)" "SmartChat Code (Llama3.3-70B)" "SmartChat ABI (Llama3.3-70B)" \
  --left-ylim 60 95 \
  --legend-loc "best" \
  --subplot-layout \
<<<<<<< HEAD
  --left-data-files ./smartian.bug ./confuzzius.bug \
    ./smartchat_cot_Llama3.3-70B_0.4.bug \
    ./smartchat_code_Llama3.3-70B_0.4.bug \
    ./smartchat_nocode_Llama3.3-70B_0.4.bug \
=======
  --left-data-files ./smartian.bug ./confuzzius.bug ./smartchat_cot_Llama3.3-70B_0.4.bug \
                     ./smartchat_code_Llama3.3-70B_0.4.bug ./smartchat_nocode_Llama3.3-70B_0.4.bug \
>>>>>>> 274fb5a6
  --left-ylabel "Total # of Bugs found" \
  --ylabel "Instruction Coverage (%)"
```<|MERGE_RESOLUTION|>--- conflicted
+++ resolved
@@ -11,7 +11,7 @@
 ### 1. Clone the Repository and Submodules
 
 ```bash
-git clone https://github.com/pamunb/SmartChat-Artifact.git
+git clone https://github.com/your-org/SmartChat-Artifact.git
 cd SmartChat-Artifact
 git submodule update --init --recursive
 ```
@@ -31,45 +31,19 @@
 
 Then, install Python dependencies using Poetry:
 
-<<<<<<< HEAD
 ```bash
-cd <repo-root-dir>/SmartChat/script
+cd script
 poetry install
 
-cd <repo-root-dir>//scripts
+cd ../scripts
 poetry install
-=======
-Clone this repository and initialize the submodules:
-
-```bash
-git clone https://github.com/<your-org>/SmartChat-Artifact.git
-cd SmartChat-Artifact
-git submodule update --init --recursive
-```
-
-Then, install the following dependencies:
-
-1. [Python 3.8](https://www.python.org/downloads/release/python-380/)
-2. [Poetry](https://python-poetry.org/docs/#installation)
-3. [.NET 5.0 SDK](https://dotnet.microsoft.com/en-us/download/dotnet/5.0) (required to run SmartChat)
-
-Build SmartChat:
-
-```bash
-cd SmartChat
-make
->>>>>>> 274fb5a6
 ```
 
 ---
 
 ## RQ1: LLMs for Initial Fuzzing Seed Generation
 
-<<<<<<< HEAD
 To generate the graphs for RQ1:
-=======
-To generate the graphs for this research question, run:
->>>>>>> 274fb5a6
 
 ```bash
 cd rq1
@@ -83,11 +57,7 @@
 
 ## RQ2: Ablation and Temperature Comparison
 
-<<<<<<< HEAD
 To generate the results and plots:
-=======
-To generate the graphs for this research question:
->>>>>>> 274fb5a6
 
 ```bash
 cd rq2
@@ -122,11 +92,7 @@
 
 ## RQ3: Impact of Source Code Inclusion
 
-<<<<<<< HEAD
 To extract and prepare data:
-=======
-To generate the graphs for this research question:
->>>>>>> 274fb5a6
 
 ```bash
 cd rq3
@@ -134,11 +100,7 @@
 ./create_data.sh
 ```
 
-<<<<<<< HEAD
 ### Plotting for GPT4.1-Mini:
-=======
-### Using GPT4.1-Mini:
->>>>>>> 274fb5a6
 
 ```bash
 python3.8 ../../scripts/plot_b2_graph.py \
@@ -152,24 +114,15 @@
   --left-ylim 60 95 \
   --legend-loc "best" \
   --subplot-layout \
-<<<<<<< HEAD
   --left-data-files ./smartian.bug ./confuzzius.bug \
     ./smartchat_cot_gpt4.1mini_0.4.bug \
     ./smartchat_code_gpt4.1mini_0.4.bug \
     ./smartchat_nocode_gpt4.1mini_0.4.bug \
-=======
-  --left-data-files ./smartian.bug ./confuzzius.bug ./smartchat_cot_gpt4.1mini_0.4.bug \
-                     ./smartchat_code_gpt4.1mini_0.4.bug ./smartchat_nocode_gpt4.1mini_0.4.bug \
->>>>>>> 274fb5a6
   --left-ylabel "Total # of Bugs found" \
   --ylabel "Instruction Coverage (%)"
 ```
 
-<<<<<<< HEAD
 ### Plotting for Llama3.3-70B:
-=======
-### Using Llama3.3-70B:
->>>>>>> 274fb5a6
 
 ```bash
 python3.8 ../../scripts/plot_b2_graph.py \
@@ -183,15 +136,10 @@
   --left-ylim 60 95 \
   --legend-loc "best" \
   --subplot-layout \
-<<<<<<< HEAD
   --left-data-files ./smartian.bug ./confuzzius.bug \
     ./smartchat_cot_Llama3.3-70B_0.4.bug \
     ./smartchat_code_Llama3.3-70B_0.4.bug \
     ./smartchat_nocode_Llama3.3-70B_0.4.bug \
-=======
-  --left-data-files ./smartian.bug ./confuzzius.bug ./smartchat_cot_Llama3.3-70B_0.4.bug \
-                     ./smartchat_code_Llama3.3-70B_0.4.bug ./smartchat_nocode_Llama3.3-70B_0.4.bug \
->>>>>>> 274fb5a6
   --left-ylabel "Total # of Bugs found" \
   --ylabel "Instruction Coverage (%)"
 ```